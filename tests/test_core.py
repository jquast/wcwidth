"""Core tests for wcwidth module. isort:skip_file"""
try:
    # std import
    import importlib.metadata as importmeta
except ImportError:
    # 3rd party for python3.7 and earlier
    import importlib_metadata as importmeta

# local
import wcwidth


def test_package_version():
    """wcwidth.__version__ is expected value."""
    # given,
    expected = importmeta.version('wcwidth')

    # exercise,
    result = wcwidth.__version__

    # verify.
    assert result == expected


def test_empty_string():
    """
    Test empty string is OK.

    https://github.com/jquast/wcwidth/issues/24
    """
    phrase = ""
    expect_length_each = 0
    expect_length_phrase = 0

    # exercise,
    length_each = wcwidth.wcwidth(phrase)
    length_phrase = wcwidth.wcswidth(phrase)

    # verify.
    assert length_each == expect_length_each
    assert length_phrase == expect_length_phrase


def basic_string_type():
    """
    This is a python 2-specific test of the basic "string type"

    Such strings cannot contain anything but ascii in python2.
    """
    # given,
    phrase = 'hello\x00world'
    expect_length_each = (1, 1, 1, 1, 1, 0, 1, 1, 1, 1, 1)
    expect_length_phrase = sum(expect_length_each)

    # exercise,
    length_each = tuple(map(wcwidth.wcwidth, phrase))
    length_phrase = wcwidth.wcswidth(phrase)

    # verify.
    assert length_each == expect_length_each
    assert length_phrase == expect_length_phrase


def test_hello_jp():
    """
    Width of Japanese phrase: コンニチハ, セカイ!

    Given a phrase of 5 and 3 Katakana ideographs, joined with
    3 English-ASCII punctuation characters, totaling 11, this
    phrase consumes 19 cells of a terminal emulator.
    """
    # given,
    phrase = 'コンニチハ, セカイ!'
    expect_length_each = (2, 2, 2, 2, 2, 1, 1, 2, 2, 2, 1)
    expect_length_phrase = sum(expect_length_each)

    # exercise,
    length_each = tuple(map(wcwidth.wcwidth, phrase))
    length_phrase = wcwidth.wcswidth(phrase)

    # verify.
    assert length_each == expect_length_each
    assert length_phrase == expect_length_phrase


def test_wcswidth_substr():
    """
    Test wcswidth() optional 2nd parameter, ``n``.

    ``n`` determines at which position of the string
    to stop counting length.
    """
    # given,
    phrase = 'コンニチハ, セカイ!'
    end = 7
    expect_length_each = (2, 2, 2, 2, 2, 1, 1,)
    expect_length_phrase = sum(expect_length_each)

    # exercise,
    length_each = tuple(map(wcwidth.wcwidth, phrase))[:end]
    length_phrase = wcwidth.wcswidth(phrase, end)

    # verify.
    assert length_each == expect_length_each
    assert length_phrase == expect_length_phrase


def test_null_width_0():
    """NULL (0) reports width 0."""
    # given,
    phrase = 'abc\x00def'
    expect_length_each = (1, 1, 1, 0, 1, 1, 1)
    expect_length_phrase = sum(expect_length_each)

    # exercise,
    length_each = tuple(map(wcwidth.wcwidth, phrase))
    length_phrase = wcwidth.wcswidth(phrase, len(phrase))

    # verify.
    assert length_each == expect_length_each
    assert length_phrase == expect_length_phrase


def test_control_c0_width_negative_1():
    """How the API reacts to CSI (Control sequence initiate).

    An example of bad fortune, this terminal sequence is a width of 0
    on all terminals, but wcwidth doesn't parse Control-Sequence-Inducer
    (CSI) sequences.

    Also the "legacy" posix functions wcwidth and wcswidth return -1 for
    any string containing the C1 control character \x1b (ESC).
    """
    # given,
    phrase = '\x1b[0m'
    expect_length_each = (-1, 1, 1, 1)
    expect_length_phrase = -1

    # exercise,
    length_each = tuple(map(wcwidth.wcwidth, phrase))
    length_phrase = wcwidth.wcswidth(phrase)

    # verify, though this is actually *0* width for a terminal emulator
    assert length_each == expect_length_each
    assert length_phrase == expect_length_phrase


def test_combining_width():
    """Simple test combining reports total width of 4."""
    # given,
    phrase = '--\u05bf--'
    expect_length_each = (1, 1, 0, 1, 1)
    expect_length_phrase = 4

    # exercise,
    length_each = tuple(map(wcwidth.wcwidth, phrase))
    length_phrase = wcwidth.wcswidth(phrase)

    # verify.
    assert length_each == expect_length_each
    assert length_phrase == expect_length_phrase


def test_combining_cafe():
    """Phrase cafe + COMBINING ACUTE ACCENT is café of length 4."""
    phrase = "cafe\u0301"
    expect_length_each = (1, 1, 1, 1, 0)
    expect_length_phrase = 4

    # exercise,
    length_each = tuple(map(wcwidth.wcwidth, phrase))
    length_phrase = wcwidth.wcswidth(phrase)

    # verify.
    assert length_each == expect_length_each
    assert length_phrase == expect_length_phrase


def test_combining_enclosing():
    """CYRILLIC CAPITAL LETTER A + COMBINING CYRILLIC HUNDRED THOUSANDS SIGN is of length 1."""
    phrase = "\u0410\u0488"
    expect_length_each = (1, 0)
    expect_length_phrase = 1

    # exercise,
    length_each = tuple(map(wcwidth.wcwidth, phrase))
    length_phrase = wcwidth.wcswidth(phrase)

    # verify.
    assert length_each == expect_length_each
    assert length_phrase == expect_length_phrase


def test_balinese_script():
    """
    Balinese kapal (ship) is length 3.

    This may be an example that is not yet correctly rendered by any terminal so
    far, like devanagari.
    """
    phrase = ("\u1B13"    # Category 'Lo', EAW 'N' -- BALINESE LETTER KA
              "\u1B28"    # Category 'Lo', EAW 'N' -- BALINESE LETTER PA KAPAL
              "\u1B2E"    # Category 'Lo', EAW 'N' -- BALINESE LETTER LA
              "\u1B44")   # Category 'Mc', EAW 'N' -- BALINESE ADEG ADEG
    expect_length_each = (1, 1, 1, 0)
    expect_length_phrase = 3

    # exercise,
    length_each = tuple(map(wcwidth.wcwidth, phrase))
    length_phrase = wcwidth.wcswidth(phrase)

    # verify.
    assert length_each == expect_length_each
    assert length_phrase == expect_length_phrase


def test_kr_jamo():
    """
    Test basic combining of HANGUL CHOSEONG and JUNGSEONG

    Example and from Raymond Chen's blog post,
    https://devblogs.microsoft.com/oldnewthing/20201009-00/?p=104351
    """
    # This is an example where both characters are "wide" when displayed alone.
    #
    # But JUNGSEONG (vowel) is designed for combination with a CHOSEONG (consonant).
    #
    # This wcwidth library understands their width only when combination,
    # and not by independent display, like other zero-width characters that may
    # only combine with an appropriate preceding character.
    phrase = (
        "\u1100"  # ᄀ HANGUL CHOSEONG KIYEOK (consonant)
        "\u1161"  # ᅡ HANGUL JUNGSEONG A (vowel)
    )
    expect_length_each = (2, 0)
    expect_length_phrase = 2

    # exercise,
    length_each = tuple(map(wcwidth.wcwidth, phrase))
    length_phrase = wcwidth.wcswidth(phrase)

    # verify.
    assert length_each == expect_length_each
    assert length_phrase == expect_length_phrase


def test_kr_jamo_filler():
    """
    Jamo filler is 0 width.

    Example from https://www.unicode.org/L2/L2006/06310-hangul-decompose9.pdf
    """
    phrase = (
        "\u1100"  # HANGUL CHOSEONG KIYEOK (consonant)
        "\u1160"  # HANGUL JUNGSEONG FILLER (vowel)
    )
    expect_length_each = (2, 0)
    expect_length_phrase = 2

    # exercise,
    length_each = tuple(map(wcwidth.wcwidth, phrase))
    length_phrase = wcwidth.wcswidth(phrase)

    # verify.
    assert length_each == expect_length_each
    assert length_phrase == expect_length_phrase


def test_devanagari_script():
    """
    Attempt to test the measurement width of Devanagari script.

    I believe this 'phrase' should be length 3.

    This is a difficult problem, and this library does not yet get it right,
    because we interpret the unicode data files programmatically, but they do
    not correctly describe how their terminal width is measured.

    There are very few Terminals that do!

    As of 2023,

    - iTerm2: correct length but individual characters are out of order and
              horizaontally misplaced as to be unreadable in its language when
              using 'Noto Sans' font.
    - mlterm: mixed results, it offers several options in the configuration
              dialog, "Xft", "Cario", and "Variable Column Width" have some
              effect, but with neither 'Noto Sans' or 'unifont', it is not
              recognizable as the Devanagari script it is meant to display.

    Previous testing with Devanagari documented at address https://benizi.com/vim/devanagari/

    See also, https://askubuntu.com/questions/8437/is-there-a-good-mono-spaced-font-for-devanagari-script-in-the-terminal
    """
    # This test adapted from https://www.unicode.org/L2/L2023/23107-terminal-suppt.pdf
    # please note that document correctly points out that the final width cannot be determined
    # as a sum of each individual width, as this library currently performs with exception of
    # ZWJ, but I think it incorrectly gestures what a stateless call to wcwidth.wcwidth of
    # each codepoint *should* return.
    phrase = ("\u0915"    # Akhand, Category 'Lo', East Asian Width property 'N' -- DEVANAGARI LETTER KA
              "\u094D"    # Joiner, Category 'Mn', East Asian Width property 'N' -- DEVANAGARI SIGN VIRAMA
              "\u0937"    # Fused, Category 'Lo', East Asian Width property 'N' -- DEVANAGARI LETTER SSA
              "\u093F")   # MatraL, Category 'Mc', East Asian Width property 'N' -- DEVANAGARI VOWEL SIGN I
    # 23107-terminal-suppt.pdf suggests wcwidth.wcwidth should return (2, 0, 0, 1)
    expect_length_each = (1, 0, 1, 0)
    # I believe the final width *should* be 3.
    expect_length_phrase = 2

    # exercise,
    length_each = tuple(map(wcwidth.wcwidth, phrase))
    length_phrase = wcwidth.wcswidth(phrase)

    # verify.
    assert length_each == expect_length_each
    assert length_phrase == expect_length_phrase


def test_tamil_script():
    # This test adapted from https://www.unicode.org/L2/L2023/23107-terminal-suppt.pdf
    phrase = ("\u0b95"    # Akhand, Category 'Lo', East Asian Width property 'N' -- TAMIL LETTER KA
              "\u0bcd"    # Joiner, Category 'Mn', East Asian Width property 'N' -- TAMIL SIGN VIRAMA
              "\u0bb7"    # Fused, Category 'Lo', East Asian Width property 'N' -- TAMIL LETTER SSA
              "\u0bcc")   # MatraLR, Category 'Mc', East Asian Width property 'N' -- TAMIL VOWEL SIGN AU
    # 23107-terminal-suppt.pdf suggests wcwidth.wcwidth should return (3, 0, 0, 4)
    expect_length_each = (1, 0, 1, 0)

    # I believe the final width should be about 5 or 6.
    expect_length_phrase = 2

    # exercise,
    length_each = tuple(map(wcwidth.wcwidth, phrase))
    length_phrase = wcwidth.wcswidth(phrase)

    # verify.
    assert length_each == expect_length_each
    assert length_phrase == expect_length_phrase


def test_kannada_script():
    # This test adapted from https://www.unicode.org/L2/L2023/23107-terminal-suppt.pdf
    # |ರ್ಝೈ|
    # |123|
    phrase = ("\u0cb0"    # Repha, Category 'Lo', East Asian Width property 'N' -- KANNADA LETTER RA
              "\u0ccd"    # Joiner, Category 'Mn', East Asian Width property 'N' -- KANNADA SIGN VIRAMA
              "\u0c9d"    # Base, Category 'Lo', East Asian Width property 'N' -- KANNADA LETTER JHA
              "\u0cc8")   # MatraUR, Category 'Mc', East Asian Width property 'N' -- KANNADA VOWEL SIGN AI
    # 23107-terminal-suppt.pdf suggests should be (2, 0, 3, 1)
    expect_length_each = (1, 0, 1, 0)
    # I believe the correct final width *should* be 3 or 4.
    expect_length_phrase = 2

    # exercise,
    length_each = tuple(map(wcwidth.wcwidth, phrase))
    length_phrase = wcwidth.wcswidth(phrase)

    # verify.
    assert length_each == expect_length_each
    assert length_phrase == expect_length_phrase


def test_kannada_script_2():
    # This test adapted from https://www.unicode.org/L2/L2023/23107-terminal-suppt.pdf
    # |ರ಼್ಚ|
    # |12|
    phrase = ("\u0cb0"    # Base, Category 'Lo', East Asian Width property 'N' -- KANNADA LETTER RA
              "\u0cbc"    # Nukta, Category 'Mn', East Asian Width property 'N' -- KANNADA SIGN NUKTA
              "\u0ccd"    # Joiner, Category 'Lo', East Asian Width property 'N' -- KANNADA SIGN VIRAMA
              "\u0c9a")   # Subjoin, Category 'Mc', East Asian Width property 'N' -- KANNADA LETTER CA
    # 23107-terminal-suppt.pdf suggests wcwidth.wcwidth should return (2, 0, 0, 1)
    expect_length_each = (1, 0, 0, 1)
    # I believe the final width is correct, but maybe for the wrong reasons!
    expect_length_phrase = 2

    # exercise,
    length_each = tuple(map(wcwidth.wcwidth, phrase))
    length_phrase = wcwidth.wcswidth(phrase)

    # verify.
    assert length_each == expect_length_each
    assert length_phrase == expect_length_phrase


def test_zero_wide_conflict():
    # Test characters considered both "wide" and "zero" width
    # -  (0x03000, 0x0303e,),  # Ideographic Space       ..Ideographic Variation In
    # +  (0x03000, 0x03029,),  # Ideographic Space       ..Hangzhou Numeral Nine
    assert wcwidth.wcwidth(chr(0x03029), unicode_version='4.1.0') == 2
    assert wcwidth.wcwidth(chr(0x0302a), unicode_version='4.1.0') == 0

    # - (0x03099, 0x030ff,),  # Combining Katakana-hirag..Katakana Digraph Koto
    # + (0x0309b, 0x030ff,),  # Katakana-hiragana Voiced..Katakana Digraph Koto
<<<<<<< HEAD
    assert wcwidth.wcwidth(unichr(0x03099), unicode_version='4.1.0') == 0
    assert wcwidth.wcwidth(unichr(0x0309a), unicode_version='4.1.0') == 0
    assert wcwidth.wcwidth(unichr(0x0309b), unicode_version='4.1.0') == 2

def test_soft_hyphen():
    # Test SOFT HYPHEN, category 'Cf' usually are zero-width, but most
    # implementations agree to draw it was '1' cell, visually
    # indistinguishable from a space, ' ' in Konsole, for example.
    assert wcwidth.wcwidth(unichr(0x000ad)) == 1
=======
    assert wcwidth.wcwidth(chr(0x03099), unicode_version='4.1.0') == 0
    assert wcwidth.wcwidth(chr(0x0309a), unicode_version='4.1.0') == 0
    assert wcwidth.wcwidth(chr(0x0309b), unicode_version='4.1.0') == 2
>>>>>>> 56b43279
<|MERGE_RESOLUTION|>--- conflicted
+++ resolved
@@ -389,18 +389,12 @@
 
     # - (0x03099, 0x030ff,),  # Combining Katakana-hirag..Katakana Digraph Koto
     # + (0x0309b, 0x030ff,),  # Katakana-hiragana Voiced..Katakana Digraph Koto
-<<<<<<< HEAD
-    assert wcwidth.wcwidth(unichr(0x03099), unicode_version='4.1.0') == 0
-    assert wcwidth.wcwidth(unichr(0x0309a), unicode_version='4.1.0') == 0
-    assert wcwidth.wcwidth(unichr(0x0309b), unicode_version='4.1.0') == 2
+    assert wcwidth.wcwidth(chr(0x03099), unicode_version='4.1.0') == 0
+    assert wcwidth.wcwidth(chr(0x0309a), unicode_version='4.1.0') == 0
+    assert wcwidth.wcwidth(chr(0x0309b), unicode_version='4.1.0') == 2
 
 def test_soft_hyphen():
     # Test SOFT HYPHEN, category 'Cf' usually are zero-width, but most
     # implementations agree to draw it was '1' cell, visually
     # indistinguishable from a space, ' ' in Konsole, for example.
-    assert wcwidth.wcwidth(unichr(0x000ad)) == 1
-=======
-    assert wcwidth.wcwidth(chr(0x03099), unicode_version='4.1.0') == 0
-    assert wcwidth.wcwidth(chr(0x0309a), unicode_version='4.1.0') == 0
-    assert wcwidth.wcwidth(chr(0x0309b), unicode_version='4.1.0') == 2
->>>>>>> 56b43279
+    assert wcwidth.wcwidth(chr(0x000ad)) == 1