--- conflicted
+++ resolved
@@ -166,10 +166,7 @@
         with:
           name: html-report
           path: htmlcov
-<<<<<<< HEAD
         if: ${{ failure() }}
-        env:
-          CODECOV_TOKEN: ${{secrets.CODECOV_TOKEN}}
 
   typing:
     runs-on: ubuntu-latest
@@ -182,7 +179,4 @@
       - run: pip install mypy
       - run: pip install -e .
       - name: Run tests
-        run: stubtest wcwidth
-=======
-        if: ${{ failure() }}
->>>>>>> d2a930e3
+        run: stubtest wcwidth